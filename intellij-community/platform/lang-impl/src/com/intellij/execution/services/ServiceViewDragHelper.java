// Copyright 2000-2020 JetBrains s.r.o. Use of this source code is governed by the Apache 2.0 license that can be found in the LICENSE file.
package com.intellij.execution.services;

import com.intellij.execution.services.ServiceModel.ServiceViewItem;
import com.intellij.execution.services.ServiceViewDnDDescriptor.Position;
import com.intellij.ide.dnd.*;
import com.intellij.ide.projectView.PresentationData;
import com.intellij.ide.util.treeView.PresentableNodeDescriptor;
import com.intellij.navigation.ItemPresentation;
import com.intellij.openapi.actionSystem.DataProvider;
import com.intellij.openapi.actionSystem.PlatformDataKeys;
import com.intellij.openapi.project.Project;
import com.intellij.openapi.util.Pair;
import com.intellij.openapi.util.text.StringUtil;
import com.intellij.openapi.wm.ToolWindow;
import com.intellij.openapi.wm.impl.InternalDecorator;
import com.intellij.ui.SimpleColoredComponent;
import com.intellij.ui.awt.RelativeRectangle;
import com.intellij.ui.content.Content;
import com.intellij.ui.content.ContentFactory;
import com.intellij.ui.content.ContentManager;
import com.intellij.util.containers.ContainerUtil;
import com.intellij.util.ui.UIUtil;
import org.jetbrains.annotations.NotNull;
import org.jetbrains.annotations.Nullable;

import javax.swing.*;
import javax.swing.tree.TreePath;
import java.awt.*;
import java.awt.event.MouseAdapter;
import java.awt.event.MouseEvent;
import java.awt.image.BufferedImage;
import java.util.List;

import static com.intellij.execution.services.ServiceViewDnDDescriptor.Position.*;

class ServiceViewDragHelper {
  static DnDSource createSource(@NotNull ServiceView serviceView) {
    return new ServiceViewDnDSource(serviceView);
  }

  static DnDTarget createTarget(@NotNull JTree tree) {
    return new ServiceViewDnDTarget(tree);
  }

  static void installDnDSupport(@NotNull Project project, @NotNull InternalDecorator decorator, @NotNull ContentManager contentManager) {
    Content dropTargetContent = createDropTargetContent();
    DnDSupport.createBuilder(decorator)
      .setTargetChecker(new DnDTargetChecker() {
        @Override
        public boolean update(DnDEvent event) {
          Object o = event.getAttachedObject();
          boolean dropPossible = o instanceof ServiceViewDragBean && event.getPoint().y < decorator.getHeaderHeight();
          event.setDropPossible(dropPossible, "");
          if (dropPossible) {
            if (contentManager.getIndexOfContent(dropTargetContent) < 0) {
              contentManager.addContent(dropTargetContent);
            }

            ServiceViewDragBean dragBean = (ServiceViewDragBean)o;
            ItemPresentation presentation;
            if (dragBean.getItems().size() > 1 && dragBean.getContributor() != null) {
              presentation = dragBean.getContributor().getViewDescriptor(project).getPresentation();
            }
            else {
              presentation = dragBean.getItems().get(0).getViewDescriptor().getPresentation();
            }
            dropTargetContent.setDisplayName(getDisplayName(presentation));
            dropTargetContent.setIcon(presentation.getIcon(false));
          }
          else if (contentManager.getIndexOfContent(dropTargetContent) >= 0) {
            contentManager.removeContent(dropTargetContent, false);
          }
          return true;
        }
      })
      .setCleanUpOnLeaveCallback(() -> {
        if (!contentManager.isDisposed() && contentManager.getIndexOfContent(dropTargetContent) >= 0) {
          contentManager.removeContent(dropTargetContent, false);
        }
      })
      .setDropHandler(new DnDDropHandler() {
        @Override
        public void drop(DnDEvent event) {
          Object o = event.getAttachedObject();
          if (o instanceof ServiceViewDragBean) {
            ((ServiceViewManagerImpl)ServiceViewManager.getInstance(project)).extract((ServiceViewDragBean)o);
          }
        }
      })
      .install();
    decorator.addMouseMotionListener(new MouseAdapter() {
      @Override
      public void mouseExited(MouseEvent e) {
        if (contentManager.getIndexOfContent(dropTargetContent) >= 0) {
          contentManager.removeContent(dropTargetContent, false);
        }
      }
    });
  }

  static String getDisplayName(ItemPresentation presentation) {
    StringBuilder result = new StringBuilder();
    if (presentation instanceof PresentationData) {
      List<PresentableNodeDescriptor.ColoredFragment> fragments = ((PresentationData)presentation).getColoredText();
      if (fragments.isEmpty() && presentation.getPresentableText() != null) {
        result.append(presentation.getPresentableText());
      }
      else {
        for (PresentableNodeDescriptor.ColoredFragment fragment : fragments) {
          result.append(fragment.getText());
        }
      }
    }
    else if (presentation.getPresentableText() != null) {
      result.append(presentation.getPresentableText());
    }
    return result.toString();
  }

  @Nullable
<<<<<<< HEAD
  static ServiceViewContributor getTheOnlyContributor(List<ServiceViewItem> nodes) {
=======
  static ServiceViewContributor getTheOnlyRootContributor(List<ServiceViewItem> items) {
>>>>>>> 93b17785
    ServiceViewContributor result = null;
    for (ServiceViewItem node : items) {
      if (result == null) {
        result = node.getRootContributor();
      }
      else if (result != node.getRootContributor()) {
        return null;
      }
    }
    return result;
  }

  private static Content createDropTargetContent() {
    Content content = ContentFactory.SERVICE.getInstance().createContent(new JPanel(), null, false);
    content.putUserData(ToolWindow.SHOW_CONTENT_ICON, Boolean.TRUE);
    content.setCloseable(true);
    return content;
  }

  static class ServiceViewDragBean implements DataProvider {
    private final ServiceView myServiceView;
    private final List<ServiceViewItem> myItems;
    private final ServiceViewContributor myContributor;

    ServiceViewDragBean(@NotNull ServiceView serviceView, @NotNull List<ServiceViewItem> items) {
      myServiceView = serviceView;
      myItems = ContainerUtil.filter(items, item -> {
        ServiceViewItem parent = item.getParent();
        while (parent != null) {
          if (items.contains(parent)) {
            return false;
          }
          parent = parent.getParent();
        }
        return true;
      });
      myContributor = getTheOnlyRootContributor(myItems);
    }

    @NotNull
    ServiceView getServiceView() {
      return myServiceView;
    }

    @NotNull
    List<ServiceViewItem> getItems() {
      return myItems;
    }

    @Nullable
    ServiceViewContributor getContributor() {
      return myContributor;
    }

    @Nullable
    @Override
    public Object getData(@NotNull String dataId) {
      if (PlatformDataKeys.SELECTED_ITEMS.is(dataId)) {
        return ContainerUtil.map2Array(myItems, ServiceViewItem::getValue);
      }
      return null;
    }
  }

  private static class ServiceViewDnDSource implements DnDSource {
    private final ServiceView myServiceView;

    ServiceViewDnDSource(@NotNull ServiceView serviceView) {
      myServiceView = serviceView;
    }

    @Override
    public boolean canStartDragging(DnDAction action, Point dragOrigin) {
      return !myServiceView.getSelectedItems().isEmpty();
    }

    @Override
    public DnDDragStartBean startDragging(DnDAction action, Point dragOrigin) {
      return new DnDDragStartBean(new ServiceViewDragBean(myServiceView, myServiceView.getSelectedItems()));
    }

    @Override
    public void dropActionChanged(int gestureModifiers) {
    }

    @Override
    public Pair<Image, Point> createDraggedImage(DnDAction action,
                                                 Point dragOrigin,
                                                 @NotNull DnDDragStartBean bean) {
      ServiceViewDragBean dragBean = (ServiceViewDragBean)bean.getAttachedObject();
      int size = dragBean.getItems().size();
      ItemPresentation presentation = null;
      if (size == 1) {
        presentation = dragBean.getItems().get(0).getViewDescriptor().getPresentation();
      }
      else {
        ServiceViewContributor contributor = dragBean.getContributor();
        if (contributor != null) {
          presentation = contributor.getViewDescriptor(myServiceView.getProject()).getPresentation();
        }
      }

      SimpleColoredComponent c = new SimpleColoredComponent();
      c.setForeground(myServiceView.getForeground());
      c.setBackground(myServiceView.getBackground());
      if (presentation != null) {
        c.setIcon(presentation.getIcon(false));
        c.append(getDisplayName(presentation));
      }
      else {
        String text = size + StringUtil.pluralize(" item", size);
        c.append(text);
      }

      Dimension preferredSize = c.getPreferredSize();
      c.setSize(preferredSize);
      BufferedImage image = UIUtil.createImage(c, preferredSize.width, preferredSize.height, BufferedImage.TYPE_INT_ARGB);
      c.setOpaque(false);
      Graphics2D g = image.createGraphics();
      c.paint(g);
      g.dispose();
      return Pair.create(image, new Point(0, 0));
    }
  }

  private static class ServiceViewDnDTarget implements DnDTarget {
    private final JTree myTree;

    ServiceViewDnDTarget(@NotNull JTree tree) {
      myTree = tree;
    }

    @Override
    public void drop(DnDEvent event) {
      EventContext eventContext = getEventContext(event.getPoint());
      if (eventContext == null) return;

      if (eventContext.descriptor.canDrop(event, INTO)) {
        eventContext.descriptor.drop(event, INTO);
      }
      else {
        eventContext.descriptor.drop(event, eventContext.getPosition());
      }
      event.hideHighlighter();
    }

    @Override
    public boolean update(DnDEvent event) {
      event.setDropPossible(false);
      EventContext eventContext = getEventContext(event.getPoint());
      if (eventContext == null) return true;

      if (eventContext.descriptor.canDrop(event, INTO)) {
        event.setDropPossible(true);
        RelativeRectangle rectangle = new RelativeRectangle(myTree, eventContext.cellBounds);
        event.setHighlighting(rectangle, DnDEvent.DropTargetHighlightingType.RECTANGLE);
        return false;
      }

      Position position = eventContext.getPosition();
      if (eventContext.descriptor.canDrop(event, position)) {
        event.setDropPossible(true);
        if (position != ABOVE) {
          eventContext.cellBounds.y += eventContext.cellBounds.height - 2;
        }
        RelativeRectangle rectangle = new RelativeRectangle(myTree, eventContext.cellBounds);
        rectangle.getDimension().height = 2;
        event.setHighlighting(rectangle, DnDEvent.DropTargetHighlightingType.FILLED_RECTANGLE);
        return false;
      }

      event.hideHighlighter();
      return false;
    }

    private EventContext getEventContext(Point point) {
      TreePath path = myTree.getPathForLocation(point.x, point.y);
      if (path == null || !(path.getLastPathComponent() instanceof ServiceViewItem)) return null;

      Rectangle cellBounds = myTree.getPathBounds(path);
      if (cellBounds == null) return null;

      ServiceViewItem item = (ServiceViewItem)path.getLastPathComponent();
      ServiceViewDescriptor viewDescriptor = item.getViewDescriptor();
      if (!(viewDescriptor instanceof ServiceViewDnDDescriptor)) return null;

      return new EventContext(point, cellBounds, (ServiceViewDnDDescriptor)viewDescriptor);
    }

    private static class EventContext {
      final Point point;
      final Rectangle cellBounds;
      final ServiceViewDnDDescriptor descriptor;

      private EventContext(Point point, Rectangle cellBounds, ServiceViewDnDDescriptor descriptor) {
        this.point = point;
        this.cellBounds = cellBounds;
        this.descriptor = descriptor;
      }

      Position getPosition() {
        return point.y < cellBounds.y + cellBounds.height / 2 ? ABOVE : BELOW;
      }
    }
  }
}<|MERGE_RESOLUTION|>--- conflicted
+++ resolved
@@ -119,11 +119,7 @@
   }
 
   @Nullable
-<<<<<<< HEAD
-  static ServiceViewContributor getTheOnlyContributor(List<ServiceViewItem> nodes) {
-=======
   static ServiceViewContributor getTheOnlyRootContributor(List<ServiceViewItem> items) {
->>>>>>> 93b17785
     ServiceViewContributor result = null;
     for (ServiceViewItem node : items) {
       if (result == null) {
