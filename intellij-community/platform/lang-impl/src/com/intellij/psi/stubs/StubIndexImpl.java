--- conflicted
+++ resolved
@@ -182,19 +182,10 @@
       final String[] children = indexRootDir.list();
       // rebuild only if there exists what to rebuild
       boolean indexRootHasChildren = children != null && children.length > 0;
-<<<<<<< HEAD
-      needRebuild = !forceClean && (versionFileExisted || indexRootHasChildren);
-      if (needRebuild) {
-        LOG.info("Version has changed for stub index " + extension.getKey() + ". The index will be rebuilt.");
-      } else {
-        LOG.debug("Stub index " + indexKey + " will be built.");
-      }
-=======
       boolean needRebuild = !forceClean && (versionFileExisted || indexRootHasChildren);
 
       if (needRebuild) registrationResultSink.registerIndexAsChanged(indexKey);
       else registrationResultSink.registerIndexAsInitiallyBuilt(indexKey);
->>>>>>> 93b17785
       if (indexRootHasChildren) FileUtil.deleteWithRenaming(indexRootDir);
       IndexingStamp.rewriteVersion(indexKey, version); // todo snapshots indices
     } else {
